package wsu

import (
	"bytes"
	"fmt"
	"io/ioutil"
	"os"
	"os/exec"
	"path/filepath"
	"strings"
	"testing"
	"time"

	"github.com/masterzen/winrm"
	"github.com/openshift/windows-machine-config-operator/tools/windows-node-installer/pkg/types"
	"github.com/stretchr/testify/assert"
	"github.com/stretchr/testify/require"
	appsv1 "k8s.io/api/apps/v1"
	batchv1 "k8s.io/api/batch/v1"
	"k8s.io/api/certificates/v1beta1"
	"k8s.io/api/core/v1"
	metav1 "k8s.io/apimachinery/pkg/apis/meta/v1"
	"k8s.io/apimachinery/pkg/labels"
)

var (
	// Path of the WSU playbook
	playbookPath = os.Getenv("WSU_PATH")
	// clusterAddress is the address of the OpenShift cluster e.g. "foo.fah.com".
	// This should not include "https://api-" or a port
	clusterAddress = os.Getenv("CLUSTER_ADDR")

	// Temp directory ansible created on the windows host
	ansibleTempDir = ""
	// kubernetes-node-windows-amd64.tar.gz SHA512
	// Value from https://github.com/kubernetes/kubernetes/blob/master/CHANGELOG-1.16.md#node-binaries-1
	// This value should be updated when we change the kubelet version in WSU
	expectedKubeTarSha = "a88e7a1c6f72ea6073dbb4ddfe2e7c8bd37c9a56d94a33823f531e303a9915e7a844ac5880097724e44dfa7f4" +
		"a9659d14b79cc46e2067f6b13e6df3f3f1b0f64"
	// workerLabel is the worker label that needs to be applied to the Windows node
	workerLabel = "node-role.kubernetes.io/worker"
	// windowsLabel represents the node label that need to be applied to the Windows node created
	windowsLabel = "node.openshift.io/os_id=Windows"
	// hybridOverlaySubnet is an annotation applied by the cluster network operator which is used by the hybrid overlay
	hybridOverlaySubnet = "k8s.ovn.org/hybrid-overlay-hostsubnet"
	// hybridOverlayMac is an annotation applied by the hybrid overlay
	hybridOverlayMac = "k8s.ovn.org/hybrid-overlay-distributed-router-gateway-mac"

	// windowsServerImage is the name/location of the Windows Server 2019 image we will use to test pod deployment
	windowsServerImage = "mcr.microsoft.com/windows/servercore:ltsc2019"
	// ubi8Image is the name/location of the linux image we will use for testing
	ubi8Image = "registry.access.redhat.com/ubi8/ubi:latest"

	// retryCount is the amount of times we will retry an api operation
	retryCount = 20
	// retryInterval is the interval of time until we retry after a failure
	retryInterval = 5 * time.Second
	// remotePowerShellCmdPrefix holds the powershell prefix that needs to be prefixed to every command run on the
	// remote powershell session opened
	remotePowerShellCmdPrefix = "powershell.exe -NonInteractive -ExecutionPolicy Bypass "
)

// createhostFile creates an ansible host file and returns the path of it
func createHostFile(ip, password string) (string, error) {
	hostFile, err := ioutil.TempFile("", "testWSU")
	if err != nil {
		return "", fmt.Errorf("coud not make temporary file: %s", err)
	}
	defer hostFile.Close()

	_, err = hostFile.WriteString(fmt.Sprintf(`[win]
%s ansible_password='%s'
[win:vars]
ansible_user=Administrator
cluster_address=%s
ansible_port=5986
ansible_connection=winrm
ansible_winrm_server_cert_validation=ignore`, ip, password, clusterAddress))
	return hostFile.Name(), err
}

// TestWSU creates a Windows instance, runs the WSU, and then runs a series of tests to ensure all expected
// behavior was achieved. The following environment variables must be set for this test to run: KUBECONFIG,
// AWS_SHARED_CREDENTIALS_FILE, ARTIFACT_DIR, KUBE_SSH_KEY_PATH, WSU_PATH, CLUSTER_ADDR
func TestWSU(t *testing.T) {
	require.NotEmptyf(t, playbookPath, "WSU_PATH environment variable not set")
	require.NotEmptyf(t, clusterAddress, "CLUSTER_ADDR environment variable not set")

<<<<<<< HEAD
	for _, vm := range framework.WinVMs {

		// In order to run the ansible playbook we create an inventory file:
		// https://docs.ansible.com/ansible/latest/user_guide/intro_inventory.html
		hostFilePath, err := createHostFile(vm.Credentials.GetIPAddress(),
			vm.Credentials.GetPassword())
		require.NoErrorf(t, err, "Could not write to host file: %s", err)
		cmd := exec.Command("ansible-playbook", "-vvv", "-i", hostFilePath, playbookPath)
		out, err := cmd.CombinedOutput()
		require.NoError(t, err, "WSU playbook returned error: %s, with output: %s", err, string(out))

		// Ansible will copy files to a temporary directory with a path such as:
		// C:\\Users\\Administrator\\AppData\\Local\\Temp\\ansible.z5wa1pc5.vhn\\
		initialSplit := strings.Split(string(out), "C:\\\\Users\\\\Administrator\\\\AppData\\\\Local\\\\Temp\\\\ansible.")
		require.True(t, len(initialSplit) > 1, "Could not find Windows temp dir: %s", out)
		ansibleTempDir = "C:\\Users\\Administrator\\AppData\\Local\\Temp\\ansible." + strings.Split(initialSplit[1], "\"")[0]

		t.Run("Files copied to Windows node", func(t *testing.T) {
			testFilesCopied(t, vm.WinrmClient)
		})
		t.Run("Pending CSRs were approved", testNoPendingCSRs)
		t.Run("Node is in ready state", func(t *testing.T) {
			testNodeReady(t, vm.Credentials)
		})
		// test if the Windows node has proper worker label.
		t.Run("Check if worker label has been applied to the Windows node", testWorkerLabelsArePresent)
		t.Run("Network annotations were applied to node", testHybridOverlayAnnotations)
		t.Run("HNS Networks were created", func(t *testing.T) {
			testHNSNetworksCreated(t, vm.WinrmClient)
		})
		t.Run("East-west networking", func(t *testing.T) {
			testEastWestNetworking(t, vm.WinrmClient)
		})
	}
=======
	// In order to run the ansible playbook we create an inventory file:
	// https://docs.ansible.com/ansible/latest/user_guide/intro_inventory.html
	hostFilePath, err := createHostFile(framework.Credentials.GetIPAddress(), framework.Credentials.GetPassword())
	require.NoErrorf(t, err, "Could not write to host file: %s", err)
	cmd := exec.Command("ansible-playbook", "-vvv", "-i", hostFilePath, playbookPath)
	out, err := cmd.CombinedOutput()
	require.NoError(t, err, "WSU playbook returned error: %s, with output: %s", err, string(out))

	// Ansible will copy files to a temporary directory with a path such as:
	// C:\\Users\\Administrator\\AppData\\Local\\Temp\\ansible.z5wa1pc5.vhn\\
	initialSplit := strings.Split(string(out), "C:\\\\Users\\\\Administrator\\\\AppData\\\\Local\\\\Temp\\\\ansible.")
	require.True(t, len(initialSplit) > 1, "Could not find Windows temp dir: %s", out)
	ansibleTempDir = "C:\\Users\\Administrator\\AppData\\Local\\Temp\\ansible." + strings.Split(initialSplit[1], "\"")[0]

	t.Run("Files copied to Windows node", testFilesCopied)
	t.Run("Pending CSRs were approved", testNoPendingCSRs)
	t.Run("Node is in ready state", testNodeReady)
	// test if the Windows node has proper worker label.
	t.Run("Check if worker label has been applied to the Windows node", testWorkerLabelsArePresent)
	t.Run("Network annotations were applied to node", testHybridOverlayAnnotations)
	t.Run("HNS Networks were created", testHNSNetworksCreated)
	t.Run("Check cni config generated on the Windows host", testCNIConfig)
	t.Run("East-west networking", testEastWestNetworking)
>>>>>>> 03bd72e2
}

// testCNIConfig tests if the CNI config has required hostsubnet and servicenetwork CIDR
// NOTE: split this into multiple tests when this grows
func testCNIConfig(t *testing.T) {
	// Read the CNI config present on the Windows host
	cniConfigFilePath := filepath.Join(ansibleTempDir, "cni", "config", "cni.conf")
	cniConfigFileContents, err := readRemoteFile(cniConfigFilePath)
	require.NoError(t, err, "Could not get CNI config contents")

	// Get the Windows node object
	windowsNodes, err := framework.K8sclientset.CoreV1().Nodes().List(metav1.ListOptions{LabelSelector: windowsLabel})
	require.NoError(t, err, "Could not get a list of Windows nodes")
	require.Equalf(t, len(windowsNodes.Items), 1, "Expected one Windows node to be present but found %v",
		len(windowsNodes.Items))

	// By the time, we reach here the annotation should be present, so need to validate again
	hostSubnet := windowsNodes.Items[0].Annotations[hybridOverlaySubnet]
	// Check if the host subnet matches our expected value
	assert.Contains(t, cniConfigFileContents, hostSubnet, "CNI config does not contain host subnet")

	// Check if the service CIDR matches our expected value
	networkCR, err := framework.OSConfigClient.ConfigV1().Networks().Get("cluster", metav1.GetOptions{})
	require.NoError(t, err, "Error querying network object")
	serviceNetworks := networkCR.Spec.ServiceNetwork
	// The serviceNetwork should be a singleton slice as of now, let's try accessing the first element in it.
	require.Equalf(t, len(serviceNetworks), 1, "Expected service network to be a singleton but got %v",
		len(serviceNetworks))
	requiredServiceNetwork := serviceNetworks[0]
	assert.Contains(t, cniConfigFileContents, requiredServiceNetwork, "CNI config does not contain service network")
}

// testFilesCopied tests that the files we attempted to copy to the Windows host, exist on the Windows host
func testFilesCopied(t *testing.T, vmWinRMClient *winrm.Client) {
	expectedFileList := []string{"kubelet.exe", "worker.ign", "wmcb.exe", "hybrid-overlay.exe", "kube.tar.gz"}

	// Check if each of the files we expect on the Windows host are there
	for _, filename := range expectedFileList {
		fullPath := ansibleTempDir + "\\" + filename
		// This command will write to stdout, only if the file we are looking for does not exist
		command := fmt.Sprintf("if not exist %s echo fail", fullPath)
		stdout := new(bytes.Buffer)
		_, err := vmWinRMClient.Run(command, stdout, os.Stderr)
		assert.NoError(t, err, "Error looking for %s: %s", fullPath, err)
		assert.Emptyf(t, stdout.String(), "Missing file: %s", fullPath)
	}

	// Check the SHA of kube.tar.gz downloaded
	kubeTarPath := ansibleTempDir + "\\" + "kube.tar.gz"
	// certutil is part of default OS installation Windows 7+
	command := fmt.Sprintf("certutil -hashfile %s SHA512", kubeTarPath)
	stdout := new(bytes.Buffer)
	stderr := new(bytes.Buffer)
	_, err := vmWinRMClient.Run(command, stdout, stderr)
	require.NoError(t, err, "Error generating SHA512 for %s", kubeTarPath)
	require.Equalf(t, stderr.Len(), 0, "Error generating SHA512 for %s", kubeTarPath)
	// CertUtil output example:
	// SHA512 hash of <filepath>:\r\n<SHA-output>\r\nCertUtil: -hashfile command completed successfully.
	// Extracting SHA value from the output
	actualKubeTarSha := strings.Split(stdout.String(), "\r\n")[1]
	assert.Equal(t, expectedKubeTarSha, actualKubeTarSha,
		"kube.tar.gz downloaded does not match expected checksum")
}

// testNodeReady tests that the bootstrapped node was added to the cluster and is in the ready state
func testNodeReady(t *testing.T, vmCredentials *types.Credentials) {
	var createdNode *v1.Node
	nodes, err := framework.K8sclientset.CoreV1().Nodes().List(metav1.ListOptions{})
	require.NoError(t, err, "Could not get list of nodes")
	require.NotZero(t, len(nodes.Items), "No nodes found")

	// Find the node that we spun up
	for _, node := range nodes.Items {
		for _, address := range node.Status.Addresses {
			if address.Type == "ExternalIP" && address.Address == vmCredentials.GetIPAddress() {
				createdNode = &node
				break
			}
		}
		if createdNode != nil {
			break
		}
	}
	require.NotNil(t, createdNode, "Created node not found through Kubernetes API")

	// Make sure the node is in a ready state
	foundReady := false
	for _, condition := range createdNode.Status.Conditions {
		if condition.Type != v1.NodeReady {
			continue
		}
		foundReady = true
		assert.Equalf(t, v1.ConditionTrue, condition.Status, "Node not in ready state: %s", condition.Reason)
		break
	}
	// Just in case node is missing the ready condition, for whatever reason
	assert.True(t, foundReady, "Node did not have ready condition")
}

// testNoPendingCSRs tests that there are no pending CSRs on the cluster
func testNoPendingCSRs(t *testing.T) {
	csrs, err := framework.K8sclientset.CertificatesV1beta1().CertificateSigningRequests().List(metav1.ListOptions{})
	assert.NoError(t, err, "could not get CSR list")
	for _, csr := range csrs.Items {
		// CSR's with an empty condition list are pending
		assert.NotEmptyf(t, csr.Status.Conditions, "csr %v is pending", csr)
		// If not pending, make sure the CSR is approved
		for _, condition := range csr.Status.Conditions {
			assert.Equalf(t, v1beta1.CertificateApproved, condition.Type, "csr %v has non-approved condition", csr)
		}
	}
}

// testWorkerLabelsArePresent tests if the worker labels are present on the Windows Node.
func testWorkerLabelsArePresent(t *testing.T) {
	// Check if the Windows node has the required label needed.
	windowsNodes, err := framework.K8sclientset.CoreV1().Nodes().List(metav1.ListOptions{LabelSelector: windowsLabel})
	require.NoErrorf(t, err, "error while getting Windows node: %v", err)
	assert.Equalf(t, len(windowsNodes.Items), 1, "expected 1 windows nodes to be present but found %v",
		len(windowsNodes.Items))
	assert.Contains(t, windowsNodes.Items[0].Labels, workerLabel,
		"expected worker label to be present on the Windows node but did not find any")
}

// readRemoteFile returns the contents of a remote file. Returns an error on winRM failure, or if it does not exist.
func readRemoteFile(fileName string) (string, error) {
	stdout := new(bytes.Buffer)
	stderr := new(bytes.Buffer)
	// Read the file from remote host and check if the hostSubnet is present
	command := remotePowerShellCmdPrefix + "cat " + fileName
	errorCode, err := framework.WinrmClient.Run(command, stdout, stderr)
	if err != nil {
		return "", fmt.Errorf("WinRM failure trying to run cat: %s", err)
	}
	stderrString := stderr.String()
	if errorCode != 0 {
		return "", fmt.Errorf("remote cat return code %d, stderr: %s", errorCode, stderrString)
	}
	return stdout.String(), nil
}

// testHybridOverlayAnnotations tests that the correct annotations have been added to the bootstrapped node
func testHybridOverlayAnnotations(t *testing.T) {
	windowsNodes, err := framework.K8sclientset.CoreV1().Nodes().List(metav1.ListOptions{LabelSelector: windowsLabel})
	require.NoError(t, err, "Could not get list of Windows nodes")
	assert.Equalf(t, len(windowsNodes.Items), 1, "expected one windows node to be present but found %v",
		len(windowsNodes.Items))
	assert.Contains(t, windowsNodes.Items[0].Annotations, hybridOverlaySubnet)
	assert.Contains(t, windowsNodes.Items[0].Annotations, hybridOverlayMac)
}

// testHNSNetworksCreated tests that the required HNS Networks have been created on the bootstrapped node
func testHNSNetworksCreated(t *testing.T, vmWinRMClient *winrm.Client) {
	stdout := new(bytes.Buffer)
	_, err := vmWinRMClient.Run("powershell Get-HnsNetwork", stdout, os.Stderr)
	require.NoError(t, err, "Could not run Get-HnsNetwork command")
	stdoutString := stdout.String()
	assert.Contains(t, stdoutString, "Name                   : BaseOpenShiftNetwork",
		"Could not find BaseOpenShiftNetwork in list of HNS Networks")
	assert.Contains(t, stdoutString, "Name                   : OpenShiftNetwork",
		"Could not find OpenShiftNetwork in list of HNS Networks")
}

// testEastWestNetworking deploys Windows and Linux pods, and tests that the pods can communicate
func testEastWestNetworking(t *testing.T, vmWinRMClient *winrm.Client) {
	// Preload the image that will be used on the Windows node, to prevent download timeouts
	// and separate possible failure conditions into multiple operations
	err := pullDockerImage(windowsServerImage, vmWinRMClient)
	require.NoError(t, err, "Could not pull Windows Server image")

	// This will run a Server on the container, which can be reached with a GET request
	winServerCommand := []string{"powershell.exe", "-command",
		"$listener = New-Object System.Net.HttpListener; $listener.Prefixes.Add('http://*:80/'); $listener.Start(); " +
			"Write-Host('Listening at http://*:80/'); while ($listener.IsListening) { " +
			"$context = $listener.GetContext(); $response = $context.Response; " +
			"$content='<html><body><H1>Windows Container Web Server</H1></body></html>'; " +
			"$buffer = [System.Text.Encoding]::UTF8.GetBytes($content); $response.ContentLength64 = $buffer.Length; " +
			"$response.OutputStream.Write($buffer, 0, $buffer.Length); $response.Close(); };"}
	winServerDeployment, err := createWindowsServerDeployment("win-server", winServerCommand)
	require.NoError(t, err, "Could not create Windows deployment")
	defer deleteDeployment(winServerDeployment.Name)

	// Wait until the server is ready to be queried
	err = waitUntilDeploymentScaled(winServerDeployment.Name)
	require.NoError(t, err, "Deployment was unable to scale")

	// Get the pod so we can use its IP
	winServerIP, err := getPodIP(*winServerDeployment.Spec.Selector)
	require.NoError(t, err, "Could not retrieve pod with selector %v", *winServerDeployment.Spec.Selector)

	// test Windows <-> Linux
	// This will install curl and then curl the windows server.
	linuxCurlerCommand := []string{"bash", "-c", "yum update; yum install curl -y; curl " + winServerIP}
	linuxCurlerJob, err := createLinuxJob("linux-curler", linuxCurlerCommand)
	require.NoError(t, err, "Could not create Linux job")
	defer deleteJob(linuxCurlerJob.Name)
	err = waitUntilJobSucceeds(linuxCurlerJob.Name)
	assert.NoError(t, err, "Could not curl the Windows server from a linux container")

	// test Windows <-> Windows on same node
	// This will continually try to read from the Windows Server. We have to try multiple times as the Windows container
	// takes some time to finish initial network setup.
	winCurlerCommand := []string{"powershell.exe", "-command", "for (($i =0), ($j = 0); $i -lt 10; $i++) { " +
		"$response = Invoke-Webrequest -UseBasicParsing -Uri " + winServerIP +
		"; $code = $response.StatusCode; echo \"GET returned code $code\";" +
		"If ($code -eq 200) {exit 0}; Start-Sleep -s 10;}; exit 1" + winServerIP}
	winCurlerJob, err := createWindowsServerJob("win-curler", winCurlerCommand)
	require.NoError(t, err, "Could not create Windows job")
	defer deleteJob(winCurlerJob.Name)
	err = waitUntilJobSucceeds(winCurlerJob.Name)
	assert.NoError(t, err, "Could not curl the Windows webserver pod from a separate Windows container")

	// TODO: test Windows <-> Windows on different node
}

// waitUntilJobSucceeds will return an error if the job fails or reaches a timeout
func waitUntilJobSucceeds(name string) error {
	var job *batchv1.Job
	var err error
	for i := 0; i < retryCount; i++ {
		job, err = framework.K8sclientset.BatchV1().Jobs(v1.NamespaceDefault).Get(name, metav1.GetOptions{})
		if err != nil {
			return err
		}
		if job.Status.Succeeded > 0 {
			return nil
		}
		if job.Status.Failed > 0 {
			return fmt.Errorf("job %v failed", job)
		}
		time.Sleep(retryInterval)
	}
	return fmt.Errorf("job %v timed out", job)
}

// waitUntilDeploymentScaled will return nil if the deployment reaches the amount of replicas specified in its spec
func waitUntilDeploymentScaled(name string) error {
	var deployment *appsv1.Deployment
	var err error
	for i := 0; i < retryCount; i++ {
		deployment, err = framework.K8sclientset.AppsV1().Deployments(v1.NamespaceDefault).Get(name,
			metav1.GetOptions{})
		if err != nil {
			return err
		}
		if *deployment.Spec.Replicas == deployment.Status.AvailableReplicas {
			return nil
		}
		time.Sleep(retryInterval)
	}
	return fmt.Errorf("timed out waiting for deployment %v to scale", deployment)
}

// getPodIP returns the IP of the pod that matches the label selector. If more than one pod match the
// selector, the function will return an error
func getPodIP(selector metav1.LabelSelector) (string, error) {
	selectorString := labels.Set(selector.MatchLabels).String()
	podList, err := framework.K8sclientset.CoreV1().Pods(v1.NamespaceDefault).List(metav1.ListOptions{
		LabelSelector: selectorString})
	if err != nil {
		return "", err
	}
	if len(podList.Items) != 1 {
		return "", fmt.Errorf("expected one pod matching %s, but found %d", selectorString, len(podList.Items))
	}

	return podList.Items[0].Status.PodIP, nil
}

// createWindowsServerJob creates a job which will run the provided command with a Windows Server image
func createWindowsServerJob(name string, command []string) (*batchv1.Job, error) {
	windowsNodeSelector := map[string]string{"beta.kubernetes.io/os": "windows"}
	windowsTolerations := []v1.Toleration{{Key: "os", Value: "Windows", Effect: v1.TaintEffectNoSchedule}}
	return createJob(name, windowsServerImage, command, windowsNodeSelector, windowsTolerations)
}

// createLinuxJob creates a job which will run the provided command with a ubi8 image
func createLinuxJob(name string, command []string) (*batchv1.Job, error) {
	linuxNodeSelector := map[string]string{"beta.kubernetes.io/os": "linux"}
	return createJob(name, ubi8Image, command, linuxNodeSelector, []v1.Toleration{})
}

func createJob(name, image string, command []string, selector map[string]string,
	tolerations []v1.Toleration) (*batchv1.Job, error) {
	jobsClient := framework.K8sclientset.BatchV1().Jobs(v1.NamespaceDefault)
	job := &batchv1.Job{
		ObjectMeta: metav1.ObjectMeta{
			Name: name + "-job",
		},
		Spec: batchv1.JobSpec{
			Template: v1.PodTemplateSpec{
				Spec: v1.PodSpec{
					RestartPolicy: v1.RestartPolicyNever,
					Tolerations:   tolerations,
					Containers: []v1.Container{
						{
							Name:            name,
							Image:           image,
							ImagePullPolicy: v1.PullIfNotPresent,
							Command:         command,
						},
					},
					NodeSelector: selector,
				},
			},
		},
	}

	// Create job
	job, err := jobsClient.Create(job)
	if err != nil {
		return nil, err
	}
	return job, err
}

// deleteJob deletes the job with the given name
func deleteJob(name string) error {
	jobsClient := framework.K8sclientset.BatchV1().Jobs(v1.NamespaceDefault)
	return jobsClient.Delete(name, &metav1.DeleteOptions{})
}

// createWindowsServerDeployment creates a deployment with a Windows Server 2019 container
func createWindowsServerDeployment(name string, command []string) (*appsv1.Deployment, error) {
	deploymentsClient := framework.K8sclientset.AppsV1().Deployments(v1.NamespaceDefault)
	replicaCount := int32(1)
	deployment := &appsv1.Deployment{
		ObjectMeta: metav1.ObjectMeta{
			Name: name + "-deployment",
		},
		Spec: appsv1.DeploymentSpec{
			Replicas: &replicaCount,
			Selector: &metav1.LabelSelector{
				MatchLabels: map[string]string{
					"app": name,
				},
			},
			Template: v1.PodTemplateSpec{
				ObjectMeta: metav1.ObjectMeta{
					Labels: map[string]string{
						"app": name,
					},
				},
				Spec: v1.PodSpec{
					Tolerations: []v1.Toleration{
						{
							Key:    "os",
							Value:  "Windows",
							Effect: v1.TaintEffectNoSchedule,
						},
					},
					Containers: []v1.Container{
						// Windows web server
						{
							Name:            name,
							Image:           windowsServerImage,
							ImagePullPolicy: v1.PullIfNotPresent,
							Command:         command,
						},
					},
					NodeSelector: map[string]string{"beta.kubernetes.io/os": "windows"},
				},
			},
		},
	}

	// Create Deployment
	deploy, err := deploymentsClient.Create(deployment)
	if err != nil {
		return nil, err
	}
	return deploy, err
}

// deleteDeployment deletes the deployment with the given name
func deleteDeployment(name string) error {
	deploymentsClient := framework.K8sclientset.AppsV1().Deployments(v1.NamespaceDefault)
	return deploymentsClient.Delete(name, &metav1.DeleteOptions{})
}

// pullDockerImage pulls the designated image on the remote host
func pullDockerImage(name string, vmWinRMClient *winrm.Client) error {
	stdout := new(bytes.Buffer)
	stderr := new(bytes.Buffer)
	command := "docker pull " + name
	errorCode, err := vmWinRMClient.Run(command, stdout, stderr)
	if err != nil {
		return fmt.Errorf("failed to remotely run docker pull: %s", err)
	}
	// Any failures will be captured when theres a non-zero return value
	stderrString := stderr.String()
	if errorCode != 0 {
		return fmt.Errorf("return code %d, stderr: %s", errorCode, stderrString)
	}
	return nil
}<|MERGE_RESOLUTION|>--- conflicted
+++ resolved
@@ -86,8 +86,7 @@
 	require.NotEmptyf(t, playbookPath, "WSU_PATH environment variable not set")
 	require.NotEmptyf(t, clusterAddress, "CLUSTER_ADDR environment variable not set")
 
-<<<<<<< HEAD
-	for _, vm := range framework.WinVMs {
+for _, vm := range framework.WinVMs {
 
 		// In order to run the ansible playbook we create an inventory file:
 		// https://docs.ansible.com/ansible/latest/user_guide/intro_inventory.html
@@ -121,31 +120,6 @@
 			testEastWestNetworking(t, vm.WinrmClient)
 		})
 	}
-=======
-	// In order to run the ansible playbook we create an inventory file:
-	// https://docs.ansible.com/ansible/latest/user_guide/intro_inventory.html
-	hostFilePath, err := createHostFile(framework.Credentials.GetIPAddress(), framework.Credentials.GetPassword())
-	require.NoErrorf(t, err, "Could not write to host file: %s", err)
-	cmd := exec.Command("ansible-playbook", "-vvv", "-i", hostFilePath, playbookPath)
-	out, err := cmd.CombinedOutput()
-	require.NoError(t, err, "WSU playbook returned error: %s, with output: %s", err, string(out))
-
-	// Ansible will copy files to a temporary directory with a path such as:
-	// C:\\Users\\Administrator\\AppData\\Local\\Temp\\ansible.z5wa1pc5.vhn\\
-	initialSplit := strings.Split(string(out), "C:\\\\Users\\\\Administrator\\\\AppData\\\\Local\\\\Temp\\\\ansible.")
-	require.True(t, len(initialSplit) > 1, "Could not find Windows temp dir: %s", out)
-	ansibleTempDir = "C:\\Users\\Administrator\\AppData\\Local\\Temp\\ansible." + strings.Split(initialSplit[1], "\"")[0]
-
-	t.Run("Files copied to Windows node", testFilesCopied)
-	t.Run("Pending CSRs were approved", testNoPendingCSRs)
-	t.Run("Node is in ready state", testNodeReady)
-	// test if the Windows node has proper worker label.
-	t.Run("Check if worker label has been applied to the Windows node", testWorkerLabelsArePresent)
-	t.Run("Network annotations were applied to node", testHybridOverlayAnnotations)
-	t.Run("HNS Networks were created", testHNSNetworksCreated)
-	t.Run("Check cni config generated on the Windows host", testCNIConfig)
-	t.Run("East-west networking", testEastWestNetworking)
->>>>>>> 03bd72e2
 }
 
 // testCNIConfig tests if the CNI config has required hostsubnet and servicenetwork CIDR
