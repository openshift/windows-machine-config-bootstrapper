--- conflicted
+++ resolved
@@ -118,37 +118,27 @@
 	return nil
 }
 
-<<<<<<< HEAD
+// getOpenShiftConfigClient gets the new OpenShift config v1 client
+func (f *TestFramework) getOpenShiftConfigClient() error {
+	config, err := clientcmd.BuildConfigFromFlags("", kubeconfig)
+	if err != nil {
+		return fmt.Errorf("could not build config from flags: %v", err)
+	}
+	// Get openshift api config client.
+	configClient, err := configclient.NewForConfig(config)
+	if err != nil {
+		return fmt.Errorf("could not create config clientset: %v", err)
+	}
+	f.OSConfigClient = configClient
+	return nil
+}
+
 // TearDown tears down the set up done for test suite
 func (f *TestFramework) TearDown() {
 	for _, vm := range f.WinVMs {
 		if err := vm.cloudProvider.DestroyWindowsVMs(); err != nil {
 			log.Fatalf("failed tearing down the Windows VM with error: %v", err)
 		}
-=======
-// getOpenShiftConfigClient gets the new OpenShift config v1 client
-func (f *TestFramework) getOpenShiftConfigClient() error {
-	kubeconfig := os.Getenv("KUBECONFIG")
-	config, err := clientcmd.BuildConfigFromFlags("", kubeconfig)
-	if err != nil {
-		return fmt.Errorf("could not build config from flags: %v", err)
-	}
-	// Get openshift api config client.
-	configClient, err := configclient.NewForConfig(config)
-	if err != nil {
-		return fmt.Errorf("could not create config clientset: %v", err)
-	}
-	f.OSConfigClient = configClient
-	return nil
-}
-
-// createWindowsVM spins up the Windows VM in the given cloud provider and gives us the credentials to access the
-// windows VM created
-func (f *TestFramework) createWindowsVM() error {
-	kubeconfig := os.Getenv("KUBECONFIG")
-	if kubeconfig == "" {
-		return fmt.Errorf("KUBECONFIG environment variable not set")
->>>>>>> 03bd72e2
 	}
 }
 
